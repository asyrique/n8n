“Commons Clause” License Condition v1.0

The Software is provided to you by the Licensor under the
License, as defined below, subject to the following condition.

Without limiting other conditions in the License, the grant
of rights under the License will not include, and the License
does not grant to you, the right to Sell the Software.

For purposes of the foregoing, “Sell” means practicing any or
all of the rights granted to you under the License to provide
to third parties, for a fee or other consideration (including
without limitation fees for hosting or consulting/ support
services related to the Software), a product or service whose
value derives, entirely or substantially, from the functionality
of the Software. Any license notice or attribution required by
the License must also include this Commons Clause License
Condition notice.

Software: n8n

License: Apache 2.0

Licensor: n8n GmbH


---------------------------------------------------------------------


                                 Apache License
                           Version 2.0, January 2004
                        http://www.apache.org/licenses/

   TERMS AND CONDITIONS FOR USE, REPRODUCTION, AND DISTRIBUTION

   1. Definitions.

      "License" shall mean the terms and conditions for use, reproduction,
      and distribution as defined by Sections 1 through 9 of this document.

      "Licensor" shall mean the copyright owner or entity authorized by
      the copyright owner that is granting the License.

      "Legal Entity" shall mean the union of the acting entity and all
      other entities that control, are controlled by, or are under common
      control with that entity. For the purposes of this definition,
      "control" means (i) the power, direct or indirect, to cause the
      direction or management of such entity, whether by contract or
      otherwise, or (ii) ownership of fifty percent (50%) or more of the
      outstanding shares, or (iii) beneficial ownership of such entity.

      "You" (or "Your") shall mean an individual or Legal Entity
      exercising permissions granted by this License.

      "Source" form shall mean the preferred form for making modifications,
      including but not limited to software source code, documentation
      source, and configuration files.

      "Object" form shall mean any form resulting from mechanical
      transformation or translation of a Source form, including but
      not limited to compiled object code, generated documentation,
      and conversions to other media types.

      "Work" shall mean the work of authorship, whether in Source or
      Object form, made available under the License, as indicated by a
      copyright notice that is included in or attached to the work
      (an example is provided in the Appendix below).

      "Derivative Works" shall mean any work, whether in Source or Object
      form, that is based on (or derived from) the Work and for which the
      editorial revisions, annotations, elaborations, or other modifications
      represent, as a whole, an original work of authorship. For the purposes
      of this License, Derivative Works shall not include works that remain
      separable from, or merely link (or bind by name) to the interfaces of,
      the Work and Derivative Works thereof.

      "Contribution" shall mean any work of authorship, including
      the original version of the Work and any modifications or additions
      to that Work or Derivative Works thereof, that is intentionally
      submitted to Licensor for inclusion in the Work by the copyright owner
      or by an individual or Legal Entity authorized to submit on behalf of
      the copyright owner. For the purposes of this definition, "submitted"
      means any form of electronic, verbal, or written communication sent
      to the Licensor or its representatives, including but not limited to
      communication on electronic mailing lists, source code control systems,
      and issue tracking systems that are managed by, or on behalf of, the
      Licensor for the purpose of discussing and improving the Work, but
      excluding communication that is conspicuously marked or otherwise
      designated in writing by the copyright owner as "Not a Contribution."

      "Contributor" shall mean Licensor and any individual or Legal Entity
      on behalf of whom a Contribution has been received by Licensor and
      subsequently incorporated within the Work.

   2. Grant of Copyright License. Subject to the terms and conditions of
      this License, each Contributor hereby grants to You a perpetual,
      worldwide, non-exclusive, no-charge, royalty-free, irrevocable
      copyright license to reproduce, prepare Derivative Works of,
      publicly display, publicly perform, sublicense, and distribute the
      Work and such Derivative Works in Source or Object form.

   3. Grant of Patent License. Subject to the terms and conditions of
      this License, each Contributor hereby grants to You a perpetual,
      worldwide, non-exclusive, no-charge, royalty-free, irrevocable
      (except as stated in this section) patent license to make, have made,
      use, offer to sell, sell, import, and otherwise transfer the Work,
      where such license applies only to those patent claims licensable
      by such Contributor that are necessarily infringed by their
      Contribution(s) alone or by combination of their Contribution(s)
      with the Work to which such Contribution(s) was submitted. If You
      institute patent litigation against any entity (including a
      cross-claim or counterclaim in a lawsuit) alleging that the Work
      or a Contribution incorporated within the Work constitutes direct
      or contributory patent infringement, then any patent licenses
      granted to You under this License for that Work shall terminate
      as of the date such litigation is filed.

   4. Redistribution. You may reproduce and distribute copies of the
      Work or Derivative Works thereof in any medium, with or without
      modifications, and in Source or Object form, provided that You
      meet the following conditions:

      (a) You must give any other recipients of the Work or
          Derivative Works a copy of this License; and

      (b) You must cause any modified files to carry prominent notices
          stating that You changed the files; and

      (c) You must retain, in the Source form of any Derivative Works
          that You distribute, all copyright, patent, trademark, and
          attribution notices from the Source form of the Work,
          excluding those notices that do not pertain to any part of
          the Derivative Works; and

      (d) If the Work includes a "NOTICE" text file as part of its
          distribution, then any Derivative Works that You distribute must
          include a readable copy of the attribution notices contained
          within such NOTICE file, excluding those notices that do not
          pertain to any part of the Derivative Works, in at least one
          of the following places: within a NOTICE text file distributed
          as part of the Derivative Works; within the Source form or
          documentation, if provided along with the Derivative Works; or,
          within a display generated by the Derivative Works, if and
          wherever such third-party notices normally appear. The contents
          of the NOTICE file are for informational purposes only and
          do not modify the License. You may add Your own attribution
          notices within Derivative Works that You distribute, alongside
          or as an addendum to the NOTICE text from the Work, provided
          that such additional attribution notices cannot be construed
          as modifying the License.

      You may add Your own copyright statement to Your modifications and
      may provide additional or different license terms and conditions
      for use, reproduction, or distribution of Your modifications, or
      for any such Derivative Works as a whole, provided Your use,
      reproduction, and distribution of the Work otherwise complies with
      the conditions stated in this License.

   5. Submission of Contributions. Unless You explicitly state otherwise,
      any Contribution intentionally submitted for inclusion in the Work
      by You to the Licensor shall be under the terms and conditions of
      this License, without any additional terms or conditions.
      Notwithstanding the above, nothing herein shall supersede or modify
      the terms of any separate license agreement you may have executed
      with Licensor regarding such Contributions.

   6. Trademarks. This License does not grant permission to use the trade
      names, trademarks, service marks, or product names of the Licensor,
      except as required for reasonable and customary use in describing the
      origin of the Work and reproducing the content of the NOTICE file.

   7. Disclaimer of Warranty. Unless required by applicable law or
      agreed to in writing, Licensor provides the Work (and each
      Contributor provides its Contributions) on an "AS IS" BASIS,
      WITHOUT WARRANTIES OR CONDITIONS OF ANY KIND, either express or
      implied, including, without limitation, any warranties or conditions
      of TITLE, NON-INFRINGEMENT, MERCHANTABILITY, or FITNESS FOR A
      PARTICULAR PURPOSE. You are solely responsible for determining the
      appropriateness of using or redistributing the Work and assume any
      risks associated with Your exercise of permissions under this License.

   8. Limitation of Liability. In no event and under no legal theory,
      whether in tort (including negligence), contract, or otherwise,
      unless required by applicable law (such as deliberate and grossly
      negligent acts) or agreed to in writing, shall any Contributor be
      liable to You for damages, including any direct, indirect, special,
      incidental, or consequential damages of any character arising as a
      result of this License or out of the use or inability to use the
      Work (including but not limited to damages for loss of goodwill,
      work stoppage, computer failure or malfunction, or any and all
      other commercial damages or losses), even if such Contributor
      has been advised of the possibility of such damages.

   9. Accepting Warranty or Additional Liability. While redistributing
      the Work or Derivative Works thereof, You may choose to offer,
      and charge a fee for, acceptance of support, warranty, indemnity,
      or other liability obligations and/or rights consistent with this
      License. However, in accepting such obligations, You may act only
      on Your own behalf and on Your sole responsibility, not on behalf
      of any other Contributor, and only if You agree to indemnify,
      defend, and hold each Contributor harmless for any liability
      incurred by, or claims asserted against, such Contributor by reason
      of your accepting any such warranty or additional liability.

   END OF TERMS AND CONDITIONS

   APPENDIX: How to apply the Apache License to your work.

      To apply the Apache License to your work, attach the following
      boilerplate notice, with the fields enclosed by brackets "[]"
      replaced with your own identifying information. (Don't include
      the brackets!)  The text should be enclosed in the appropriate
      comment syntax for the file format. We also recommend that a
      file or class name and description of purpose be included on the
      same "printed page" as the copyright notice for easier
      identification within third-party archives.

<<<<<<< HEAD
   Copyright [2020] [n8n GmbH]
=======
   Copyright 2020 n8n GmbH
>>>>>>> d9906e1b

   Licensed under the Apache License, Version 2.0 (the "License");
   you may not use this file except in compliance with the License.
   You may obtain a copy of the License at

       http://www.apache.org/licenses/LICENSE-2.0

   Unless required by applicable law or agreed to in writing, software
   distributed under the License is distributed on an "AS IS" BASIS,
   WITHOUT WARRANTIES OR CONDITIONS OF ANY KIND, either express or implied.
   See the License for the specific language governing permissions and
   limitations under the License.<|MERGE_RESOLUTION|>--- conflicted
+++ resolved
@@ -215,11 +215,7 @@
       same "printed page" as the copyright notice for easier
       identification within third-party archives.
 
-<<<<<<< HEAD
-   Copyright [2020] [n8n GmbH]
-=======
    Copyright 2020 n8n GmbH
->>>>>>> d9906e1b
 
    Licensed under the Apache License, Version 2.0 (the "License");
    you may not use this file except in compliance with the License.
